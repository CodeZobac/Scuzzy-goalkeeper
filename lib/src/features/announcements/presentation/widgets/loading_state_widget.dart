--- conflicted
+++ resolved
@@ -1,184 +1,182 @@
-import 'package:flutter/material.dart';
-
-class LoadingStateWidget extends StatelessWidget {
-  final String? message;
-  final Color? color;
-  final bool isSmall;
-  final bool showBackground;
-
-  const LoadingStateWidget({
-    super.key,
-    this.message,
-    this.color,
-    this.isSmall = false,
-    this.showBackground = false,
-  });
-
-  @override
-  Widget build(BuildContext context) {
-    final widget = Column(
-      mainAxisAlignment: MainAxisAlignment.center,
-      mainAxisSize: MainAxisSize.min,
-      children: [
-        SizedBox(
-          width: isSmall ? 20 : 40,
-          height: isSmall ? 20 : 40,
-          child: CircularProgressIndicator(
-            strokeWidth: isSmall ? 2 : 3,
-            valueColor: AlwaysStoppedAnimation<Color>(
-              color ?? const Color(0xFF4CAF50),
-            ),
-          ),
-        ),
-        if (message != null) ...[
-          SizedBox(height: isSmall ? 8 : 16),
-          Text(
-            message!,
-            style: TextStyle(
-              fontSize: isSmall ? 14 : 16,
-              color: const Color(0xFF757575),
-            ),
-            textAlign: TextAlign.center,
-          ),
-        ],
-      ],
-    );
-
-    if (showBackground) {
-      return Container(
-        padding: const EdgeInsets.all(24),
-        decoration: BoxDecoration(
-          color: Colors.white,
-          borderRadius: BorderRadius.circular(12),
-          boxShadow: [
-            BoxShadow(
-<<<<<<< HEAD
-              color: Colors.black.withAlpha(25),
-=======
-              color: Colors.black.withOpacity(0.1),
->>>>>>> c0e4db15
-              blurRadius: 10,
-              offset: const Offset(0, 2),
-            ),
-          ],
-        ),
-        child: widget,
-      );
-    }
-
-    return Center(child: widget);
-  }
-}
-
-/// Specialized loading widget for inline operations
-class InlineLoadingWidget extends StatelessWidget {
-  final String? message;
-  final Color? color;
-
-  const InlineLoadingWidget({
-    super.key,
-    this.message,
-    this.color,
-  });
-
-  @override
-  Widget build(BuildContext context) {
-    return Row(
-      mainAxisSize: MainAxisSize.min,
-      children: [
-        SizedBox(
-          width: 16,
-          height: 16,
-          child: CircularProgressIndicator(
-            strokeWidth: 2,
-            valueColor: AlwaysStoppedAnimation<Color>(
-              color ?? const Color(0xFF4CAF50),
-            ),
-          ),
-        ),
-        if (message != null) ...[
-          const SizedBox(width: 8),
-          Text(
-            message!,
-            style: const TextStyle(
-              fontSize: 14,
-              color: Color(0xFF757575),
-            ),
-          ),
-        ],
-      ],
-    );
-  }
-}
-
-/// Shimmer loading effect for list items
-class ShimmerLoadingWidget extends StatefulWidget {
-  final double? width;
-  final double? height;
-  final BorderRadius? borderRadius;
-
-  const ShimmerLoadingWidget({
-    super.key,
-    this.width,
-    this.height,
-    this.borderRadius,
-  });
-
-  @override
-  State<ShimmerLoadingWidget> createState() => _ShimmerLoadingWidgetState();
-}
-
-class _ShimmerLoadingWidgetState extends State<ShimmerLoadingWidget>
-    with SingleTickerProviderStateMixin {
-  late AnimationController _animationController;
-  late Animation<double> _animation;
-
-  @override
-  void initState() {
-    super.initState();
-    _animationController = AnimationController(
-      duration: const Duration(milliseconds: 1500),
-      vsync: this,
-    );
-    _animation = Tween<double>(begin: -1.0, end: 2.0).animate(
-      CurvedAnimation(parent: _animationController, curve: Curves.easeInOut),
-    );
-    _animationController.repeat();
-  }
-
-  @override
-  void dispose() {
-    _animationController.dispose();
-    super.dispose();
-  }
-
-  @override
-  Widget build(BuildContext context) {
-    return AnimatedBuilder(
-      animation: _animation,
-      builder: (context, child) {
-        return Container(
-          width: widget.width,
-          height: widget.height ?? 20,
-          decoration: BoxDecoration(
-            borderRadius: widget.borderRadius ?? BorderRadius.circular(4),
-            gradient: LinearGradient(
-              begin: Alignment.centerLeft,
-              end: Alignment.centerRight,
-              colors: const [
-                Color(0xFFE0E0E0),
-                Color(0xFFF5F5F5),
-                Color(0xFFE0E0E0),
-              ],
-              stops: [
-                (_animation.value - 1).clamp(0.0, 1.0),
-                _animation.value.clamp(0.0, 1.0),
-                (_animation.value + 1).clamp(0.0, 1.0),
-              ],
-            ),
-          ),
-        );
-      },
-    );
-  }
-}
+import 'package:flutter/material.dart';
+
+class LoadingStateWidget extends StatelessWidget {
+  final String? message;
+  final Color? color;
+  final bool isSmall;
+  final bool showBackground;
+
+  const LoadingStateWidget({
+    super.key,
+    this.message,
+    this.color,
+    this.isSmall = false,
+    this.showBackground = false,
+  });
+
+  @override
+  Widget build(BuildContext context) {
+    final widget = Column(
+      mainAxisAlignment: MainAxisAlignment.center,
+      mainAxisSize: MainAxisSize.min,
+      children: [
+        SizedBox(
+          width: isSmall ? 20 : 40,
+          height: isSmall ? 20 : 40,
+          child: CircularProgressIndicator(
+            strokeWidth: isSmall ? 2 : 3,
+            valueColor: AlwaysStoppedAnimation<Color>(
+              color ?? const Color(0xFF4CAF50),
+            ),
+          ),
+        ),
+        if (message != null) ...[
+          SizedBox(height: isSmall ? 8 : 16),
+          Text(
+            message!,
+            style: TextStyle(
+              fontSize: isSmall ? 14 : 16,
+              color: const Color(0xFF757575),
+            ),
+            textAlign: TextAlign.center,
+          ),
+        ],
+      ],
+    );
+
+    if (showBackground) {
+      return Container(
+        padding: const EdgeInsets.all(24),
+        decoration: BoxDecoration(
+          color: Colors.white,
+          borderRadius: BorderRadius.circular(12),
+          boxShadow: [
+            BoxShadow(
+
+              color: Colors.black.withOpacity(0.1),
+
+              blurRadius: 10,
+              offset: const Offset(0, 2),
+            ),
+          ],
+        ),
+        child: widget,
+      );
+    }
+
+    return Center(child: widget);
+  }
+}
+
+/// Specialized loading widget for inline operations
+class InlineLoadingWidget extends StatelessWidget {
+  final String? message;
+  final Color? color;
+
+  const InlineLoadingWidget({
+    super.key,
+    this.message,
+    this.color,
+  });
+
+  @override
+  Widget build(BuildContext context) {
+    return Row(
+      mainAxisSize: MainAxisSize.min,
+      children: [
+        SizedBox(
+          width: 16,
+          height: 16,
+          child: CircularProgressIndicator(
+            strokeWidth: 2,
+            valueColor: AlwaysStoppedAnimation<Color>(
+              color ?? const Color(0xFF4CAF50),
+            ),
+          ),
+        ),
+        if (message != null) ...[
+          const SizedBox(width: 8),
+          Text(
+            message!,
+            style: const TextStyle(
+              fontSize: 14,
+              color: Color(0xFF757575),
+            ),
+          ),
+        ],
+      ],
+    );
+  }
+}
+
+/// Shimmer loading effect for list items
+class ShimmerLoadingWidget extends StatefulWidget {
+  final double? width;
+  final double? height;
+  final BorderRadius? borderRadius;
+
+  const ShimmerLoadingWidget({
+    super.key,
+    this.width,
+    this.height,
+    this.borderRadius,
+  });
+
+  @override
+  State<ShimmerLoadingWidget> createState() => _ShimmerLoadingWidgetState();
+}
+
+class _ShimmerLoadingWidgetState extends State<ShimmerLoadingWidget>
+    with SingleTickerProviderStateMixin {
+  late AnimationController _animationController;
+  late Animation<double> _animation;
+
+  @override
+  void initState() {
+    super.initState();
+    _animationController = AnimationController(
+      duration: const Duration(milliseconds: 1500),
+      vsync: this,
+    );
+    _animation = Tween<double>(begin: -1.0, end: 2.0).animate(
+      CurvedAnimation(parent: _animationController, curve: Curves.easeInOut),
+    );
+    _animationController.repeat();
+  }
+
+  @override
+  void dispose() {
+    _animationController.dispose();
+    super.dispose();
+  }
+
+  @override
+  Widget build(BuildContext context) {
+    return AnimatedBuilder(
+      animation: _animation,
+      builder: (context, child) {
+        return Container(
+          width: widget.width,
+          height: widget.height ?? 20,
+          decoration: BoxDecoration(
+            borderRadius: widget.borderRadius ?? BorderRadius.circular(4),
+            gradient: LinearGradient(
+              begin: Alignment.centerLeft,
+              end: Alignment.centerRight,
+              colors: const [
+                Color(0xFFE0E0E0),
+                Color(0xFFF5F5F5),
+                Color(0xFFE0E0E0),
+              ],
+              stops: [
+                (_animation.value - 1).clamp(0.0, 1.0),
+                _animation.value.clamp(0.0, 1.0),
+                (_animation.value + 1).clamp(0.0, 1.0),
+              ],
+            ),
+          ),
+        );
+      },
+    );
+  }
+}