import 'package:flutter/material.dart';

class StadiumCard extends StatelessWidget {
  final String stadiumName;
  final String? imageUrl;
  final double? distance;
  final int? photoCount;
  final VoidCallback onMapTap;

  const StadiumCard({
    super.key,
    required this.stadiumName,
    this.imageUrl,
    this.distance,
    this.photoCount,
    required this.onMapTap,
  });

  @override
  Widget build(BuildContext context) {
    return Container(
      margin: const EdgeInsets.all(16),
      decoration: const BoxDecoration(
        borderRadius: BorderRadius.all(Radius.circular(16)),
        gradient: LinearGradient(
          begin: Alignment.topLeft,
          end: Alignment.bottomRight,
          colors: [Color(0xFF4CAF50), Color(0xFF45A049)],
        ),
      ),
      child: Padding(
        padding: const EdgeInsets.all(20),
        child: Column(
          crossAxisAlignment: CrossAxisAlignment.start,
          children: [
            // Stadium name and distance
            Row(
              children: [
                Expanded(
                  child: Column(
                    crossAxisAlignment: CrossAxisAlignment.start,
                    children: [
                      Text(
                        stadiumName,
                        style: const TextStyle(
                          fontSize: 20,
                          fontWeight: FontWeight.bold,
                          color: Colors.white,
                        ),
                      ),
                      if (distance != null)
                        Text(
                          '${distance!.toStringAsFixed(0)} km away',
                          style: const TextStyle(
                            fontSize: 14,
                            color: Colors.white70,
                          ),
                        ),
                    ],
                  ),
                ),
                
                // Map button
                Material(
<<<<<<< HEAD
                  color: Colors.white.withAlpha(51),
=======
                  color: Colors.white.withOpacity(0.2),
>>>>>>> c0e4db15
                  borderRadius: BorderRadius.circular(12),
                  child: InkWell(
                    onTap: onMapTap,
                    borderRadius: BorderRadius.circular(12),
                    child: Container(
                      padding: const EdgeInsets.symmetric(horizontal: 16, vertical: 8),
                      child: const Row(
                        mainAxisSize: MainAxisSize.min,
                        children: [
                          Text(
                            'On the map',
                            style: TextStyle(
                              fontSize: 14,
                              fontWeight: FontWeight.w500,
                              color: Colors.white,
                            ),
                          ),
                          SizedBox(width: 8),
                          Icon(
                            Icons.arrow_forward,
                            size: 16,
                            color: Colors.white,
                          ),
                        ],
                      ),
                    ),
                  ),
                ),
              ],
            ),
            
            const SizedBox(height: 16),
            
            // Stadium image
            Container(
              height: 120,
              decoration: BoxDecoration(
                borderRadius: BorderRadius.circular(12),
<<<<<<< HEAD
                color: Colors.white.withAlpha(25),
=======
                color: Colors.white.withOpacity(0.1),
>>>>>>> c0e4db15
              ),
              child: Stack(
                children: [
                  // Stadium image
                  Container(
                    width: double.infinity,
                    height: double.infinity,
                    decoration: BoxDecoration(
                      borderRadius: BorderRadius.circular(12),
                      image: imageUrl != null
                          ? DecorationImage(
                              image: NetworkImage(imageUrl!),
                              fit: BoxFit.cover,
                              onError: (exception, stackTrace) {
                                // Handle image loading error
                              },
                            )
                          : null,
                    ),
                    child: imageUrl == null
                        ? const Center(
                            child: Icon(
                              Icons.sports_soccer,
                              color: Colors.white,
                              size: 40,
                            ),
                          )
                        : null,
                  ),
                  
                  // Photo count indicator
                  if (photoCount != null && photoCount! > 0)
                    Positioned(
                      top: 12,
                      right: 12,
                      child: Container(
                        padding: const EdgeInsets.symmetric(horizontal: 8, vertical: 4),
                        decoration: BoxDecoration(
<<<<<<< HEAD
                          color: Colors.black.withAlpha(153),
=======
                          color: Colors.black.withOpacity(0.6),
>>>>>>> c0e4db15
                          borderRadius: BorderRadius.circular(12),
                        ),
                        child: Row(
                          mainAxisSize: MainAxisSize.min,
                          children: [
                            const Icon(
                              Icons.photo_library,
                              size: 12,
                              color: Colors.white,
                            ),
                            const SizedBox(width: 4),
                            Text(
                              '+$photoCount',
                              style: const TextStyle(
                                fontSize: 12,
                                fontWeight: FontWeight.bold,
                                color: Colors.white,
                              ),
                            ),
                          ],
                        ),
                      ),
                    ),
                ],
              ),
            ),
          ],
        ),
      ),
    );
  }
}
<|MERGE_RESOLUTION|>--- conflicted
+++ resolved
@@ -1,187 +1,181 @@
-import 'package:flutter/material.dart';
-
-class StadiumCard extends StatelessWidget {
-  final String stadiumName;
-  final String? imageUrl;
-  final double? distance;
-  final int? photoCount;
-  final VoidCallback onMapTap;
-
-  const StadiumCard({
-    super.key,
-    required this.stadiumName,
-    this.imageUrl,
-    this.distance,
-    this.photoCount,
-    required this.onMapTap,
-  });
-
-  @override
-  Widget build(BuildContext context) {
-    return Container(
-      margin: const EdgeInsets.all(16),
-      decoration: const BoxDecoration(
-        borderRadius: BorderRadius.all(Radius.circular(16)),
-        gradient: LinearGradient(
-          begin: Alignment.topLeft,
-          end: Alignment.bottomRight,
-          colors: [Color(0xFF4CAF50), Color(0xFF45A049)],
-        ),
-      ),
-      child: Padding(
-        padding: const EdgeInsets.all(20),
-        child: Column(
-          crossAxisAlignment: CrossAxisAlignment.start,
-          children: [
-            // Stadium name and distance
-            Row(
-              children: [
-                Expanded(
-                  child: Column(
-                    crossAxisAlignment: CrossAxisAlignment.start,
-                    children: [
-                      Text(
-                        stadiumName,
-                        style: const TextStyle(
-                          fontSize: 20,
-                          fontWeight: FontWeight.bold,
-                          color: Colors.white,
-                        ),
-                      ),
-                      if (distance != null)
-                        Text(
-                          '${distance!.toStringAsFixed(0)} km away',
-                          style: const TextStyle(
-                            fontSize: 14,
-                            color: Colors.white70,
-                          ),
-                        ),
-                    ],
-                  ),
-                ),
-                
-                // Map button
-                Material(
-<<<<<<< HEAD
-                  color: Colors.white.withAlpha(51),
-=======
-                  color: Colors.white.withOpacity(0.2),
->>>>>>> c0e4db15
-                  borderRadius: BorderRadius.circular(12),
-                  child: InkWell(
-                    onTap: onMapTap,
-                    borderRadius: BorderRadius.circular(12),
-                    child: Container(
-                      padding: const EdgeInsets.symmetric(horizontal: 16, vertical: 8),
-                      child: const Row(
-                        mainAxisSize: MainAxisSize.min,
-                        children: [
-                          Text(
-                            'On the map',
-                            style: TextStyle(
-                              fontSize: 14,
-                              fontWeight: FontWeight.w500,
-                              color: Colors.white,
-                            ),
-                          ),
-                          SizedBox(width: 8),
-                          Icon(
-                            Icons.arrow_forward,
-                            size: 16,
-                            color: Colors.white,
-                          ),
-                        ],
-                      ),
-                    ),
-                  ),
-                ),
-              ],
-            ),
-            
-            const SizedBox(height: 16),
-            
-            // Stadium image
-            Container(
-              height: 120,
-              decoration: BoxDecoration(
-                borderRadius: BorderRadius.circular(12),
-<<<<<<< HEAD
-                color: Colors.white.withAlpha(25),
-=======
-                color: Colors.white.withOpacity(0.1),
->>>>>>> c0e4db15
-              ),
-              child: Stack(
-                children: [
-                  // Stadium image
-                  Container(
-                    width: double.infinity,
-                    height: double.infinity,
-                    decoration: BoxDecoration(
-                      borderRadius: BorderRadius.circular(12),
-                      image: imageUrl != null
-                          ? DecorationImage(
-                              image: NetworkImage(imageUrl!),
-                              fit: BoxFit.cover,
-                              onError: (exception, stackTrace) {
-                                // Handle image loading error
-                              },
-                            )
-                          : null,
-                    ),
-                    child: imageUrl == null
-                        ? const Center(
-                            child: Icon(
-                              Icons.sports_soccer,
-                              color: Colors.white,
-                              size: 40,
-                            ),
-                          )
-                        : null,
-                  ),
-                  
-                  // Photo count indicator
-                  if (photoCount != null && photoCount! > 0)
-                    Positioned(
-                      top: 12,
-                      right: 12,
-                      child: Container(
-                        padding: const EdgeInsets.symmetric(horizontal: 8, vertical: 4),
-                        decoration: BoxDecoration(
-<<<<<<< HEAD
-                          color: Colors.black.withAlpha(153),
-=======
-                          color: Colors.black.withOpacity(0.6),
->>>>>>> c0e4db15
-                          borderRadius: BorderRadius.circular(12),
-                        ),
-                        child: Row(
-                          mainAxisSize: MainAxisSize.min,
-                          children: [
-                            const Icon(
-                              Icons.photo_library,
-                              size: 12,
-                              color: Colors.white,
-                            ),
-                            const SizedBox(width: 4),
-                            Text(
-                              '+$photoCount',
-                              style: const TextStyle(
-                                fontSize: 12,
-                                fontWeight: FontWeight.bold,
-                                color: Colors.white,
-                              ),
-                            ),
-                          ],
-                        ),
-                      ),
-                    ),
-                ],
-              ),
-            ),
-          ],
-        ),
-      ),
-    );
-  }
-}
+import 'package:flutter/material.dart';
+
+class StadiumCard extends StatelessWidget {
+  final String stadiumName;
+  final String? imageUrl;
+  final double? distance;
+  final int? photoCount;
+  final VoidCallback onMapTap;
+
+  const StadiumCard({
+    super.key,
+    required this.stadiumName,
+    this.imageUrl,
+    this.distance,
+    this.photoCount,
+    required this.onMapTap,
+  });
+
+  @override
+  Widget build(BuildContext context) {
+    return Container(
+      margin: const EdgeInsets.all(16),
+      decoration: const BoxDecoration(
+        borderRadius: BorderRadius.all(Radius.circular(16)),
+        gradient: LinearGradient(
+          begin: Alignment.topLeft,
+          end: Alignment.bottomRight,
+          colors: [Color(0xFF4CAF50), Color(0xFF45A049)],
+        ),
+      ),
+      child: Padding(
+        padding: const EdgeInsets.all(20),
+        child: Column(
+          crossAxisAlignment: CrossAxisAlignment.start,
+          children: [
+            // Stadium name and distance
+            Row(
+              children: [
+                Expanded(
+                  child: Column(
+                    crossAxisAlignment: CrossAxisAlignment.start,
+                    children: [
+                      Text(
+                        stadiumName,
+                        style: const TextStyle(
+                          fontSize: 20,
+                          fontWeight: FontWeight.bold,
+                          color: Colors.white,
+                        ),
+                      ),
+                      if (distance != null)
+                        Text(
+                          '${distance!.toStringAsFixed(0)} km away',
+                          style: const TextStyle(
+                            fontSize: 14,
+                            color: Colors.white70,
+                          ),
+                        ),
+                    ],
+                  ),
+                ),
+                
+                // Map button
+                Material(
+
+                  color: Colors.white.withOpacity(0.2),
+
+                  borderRadius: BorderRadius.circular(12),
+                  child: InkWell(
+                    onTap: onMapTap,
+                    borderRadius: BorderRadius.circular(12),
+                    child: Container(
+                      padding: const EdgeInsets.symmetric(horizontal: 16, vertical: 8),
+                      child: const Row(
+                        mainAxisSize: MainAxisSize.min,
+                        children: [
+                          Text(
+                            'On the map',
+                            style: TextStyle(
+                              fontSize: 14,
+                              fontWeight: FontWeight.w500,
+                              color: Colors.white,
+                            ),
+                          ),
+                          SizedBox(width: 8),
+                          Icon(
+                            Icons.arrow_forward,
+                            size: 16,
+                            color: Colors.white,
+                          ),
+                        ],
+                      ),
+                    ),
+                  ),
+                ),
+              ],
+            ),
+            
+            const SizedBox(height: 16),
+            
+            // Stadium image
+            Container(
+              height: 120,
+              decoration: BoxDecoration(
+                borderRadius: BorderRadius.circular(12),
+
+                color: Colors.white.withOpacity(0.1),
+
+              ),
+              child: Stack(
+                children: [
+                  // Stadium image
+                  Container(
+                    width: double.infinity,
+                    height: double.infinity,
+                    decoration: BoxDecoration(
+                      borderRadius: BorderRadius.circular(12),
+                      image: imageUrl != null
+                          ? DecorationImage(
+                              image: NetworkImage(imageUrl!),
+                              fit: BoxFit.cover,
+                              onError: (exception, stackTrace) {
+                                // Handle image loading error
+                              },
+                            )
+                          : null,
+                    ),
+                    child: imageUrl == null
+                        ? const Center(
+                            child: Icon(
+                              Icons.sports_soccer,
+                              color: Colors.white,
+                              size: 40,
+                            ),
+                          )
+                        : null,
+                  ),
+                  
+                  // Photo count indicator
+                  if (photoCount != null && photoCount! > 0)
+                    Positioned(
+                      top: 12,
+                      right: 12,
+                      child: Container(
+                        padding: const EdgeInsets.symmetric(horizontal: 8, vertical: 4),
+                        decoration: BoxDecoration(
+
+                          color: Colors.black.withOpacity(0.6),
+
+                          borderRadius: BorderRadius.circular(12),
+                        ),
+                        child: Row(
+                          mainAxisSize: MainAxisSize.min,
+                          children: [
+                            const Icon(
+                              Icons.photo_library,
+                              size: 12,
+                              color: Colors.white,
+                            ),
+                            const SizedBox(width: 4),
+                            Text(
+                              '+$photoCount',
+                              style: const TextStyle(
+                                fontSize: 12,
+                                fontWeight: FontWeight.bold,
+                                color: Colors.white,
+                              ),
+                            ),
+                          ],
+                        ),
+                      ),
+                    ),
+                ],
+              ),
+            ),
+          ],
+        ),
+      ),
+    );
+  }
+}