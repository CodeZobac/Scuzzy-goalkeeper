--- conflicted
+++ resolved
@@ -20,12 +20,9 @@
   List<int>? communication;
   bool profileCompleted;
   DateTime createdAt;
-<<<<<<< HEAD
   int gamesPlayed;
-=======
   double? latitude;
   double? longitude;
->>>>>>> 8098393a
 
   UserProfile({
     required this.id,
@@ -44,12 +41,9 @@
     this.distribution,
     this.communication,
     this.profileCompleted = false,
-<<<<<<< HEAD
     this.gamesPlayed = 0,
-=======
     this.latitude,
     this.longitude,
->>>>>>> 8098393a
   });
 
   int get level => LevelService().getLevelFromGames(gamesPlayed);
@@ -125,12 +119,9 @@
       'communication': communication,
       'profile_completed': profileCompleted,
       'created_at': createdAt.toIso8601String(),
-<<<<<<< HEAD
       'games_played': gamesPlayed,
-=======
       'latitude': latitude,
       'longitude': longitude,
->>>>>>> 8098393a
     };
   }
 
@@ -156,12 +147,9 @@
       distribution: map['distribution'] != null ? List<int>.from(map['distribution']) : null,
       communication: map['communication'] != null ? List<int>.from(map['communication']) : null,
       profileCompleted: map['profile_completed'] ?? false,
-<<<<<<< HEAD
       gamesPlayed: map['games_played'] ?? 0,
-=======
       latitude: map['latitude']?.toDouble(),
       longitude: map['longitude']?.toDouble(),
->>>>>>> 8098393a
     );
   }
 
