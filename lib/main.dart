import 'package:flutter/material.dart';
import 'package:flutter_dotenv/flutter_dotenv.dart';
import 'package:goalkeeper/src/core/config/firebase_config.dart';
import 'package:goalkeeper/src/core/config/app_config.dart';
import 'package:goalkeeper/src/features/user_profile/data/repositories/user_profile_repository.dart';
import 'package:goalkeeper/src/features/user_profile/presentation/controllers/user_profile_controller.dart';
import 'package:goalkeeper/src/features/user_profile/presentation/screens/profile_screen.dart';
<<<<<<< HEAD
import 'package:goalkeeper/src/features/auth/presentation/providers/auth_state_provider.dart';
=======
import 'package:goalkeeper/src/features/user_profile/presentation/screens/complete_profile_screen.dart';
>>>>>>> 7edad295
import 'package:goalkeeper/src/features/goalkeeper_search/data/repositories/goalkeeper_search_repository.dart';
import 'package:goalkeeper/src/features/goalkeeper_search/presentation/controllers/goalkeeper_search_controller.dart';
import 'package:goalkeeper/src/features/notifications/services/notification_service.dart';
import 'package:goalkeeper/src/features/notifications/services/notification_service_manager.dart';
import 'package:goalkeeper/src/features/notifications/presentation/screens/notifications_screen.dart';
import 'package:goalkeeper/src/features/notifications/presentation/controllers/notification_preferences_controller.dart';
import 'package:goalkeeper/src/features/notifications/presentation/controllers/notification_badge_controller.dart';
import 'package:goalkeeper/src/features/notifications/presentation/screens/notification_preferences_screen.dart';
import 'package:goalkeeper/src/features/notifications/data/repositories/notification_repository.dart';
import 'package:goalkeeper/src/features/announcements/data/repositories/announcement_repository_impl.dart';
import 'package:goalkeeper/src/features/announcements/presentation/controllers/announcement_controller.dart';
import 'package:goalkeeper/src/features/announcements/presentation/screens/announcement_detail_screen.dart';
import 'package:goalkeeper/src/features/announcements/presentation/screens/create_announcement_screen.dart';
import 'package:goalkeeper/src/features/map/presentation/providers/field_selection_provider.dart';
import 'package:goalkeeper/src/core/navigation/navigation_service.dart';
import 'package:provider/provider.dart';
import 'package:supabase_flutter/supabase_flutter.dart';
import 'package:goalkeeper/src/features/auth/presentation/screens/sign_in_screen.dart';
import 'package:goalkeeper/src/features/auth/presentation/screens/sign_up_screen.dart';
import 'package:goalkeeper/src/features/auth/presentation/theme/app_theme.dart';
import 'package:goalkeeper/src/features/main/presentation/screens/main_screen.dart';
import 'package:goalkeeper/src/shared/screens/splash_screen.dart';
import 'package:goalkeeper/src/core/error_handling/error_monitoring_service.dart';
import 'package:goalkeeper/src/core/logging/error_logger.dart';

Future<void> main() async {
  WidgetsFlutterBinding.ensureInitialized();


  // Initialize error monitoring service first
  await ErrorMonitoringService.instance.initialize();

  late final NotificationService notificationService;


  // Initialize Firebase

  try {
    await dotenv.load(fileName: ".env");

    // Initialize Firebase (optional - only if configuration files exist)
    final firebaseInitialized = await FirebaseConfig.initialize();

    // Initialize Supabase with environment variables or fallback to AppConfig
    final supabaseUrl = dotenv.env['SUPABASE_URL'] ?? AppConfig.supabaseUrl;
    final supabaseAnonKey = dotenv.env['SUPABASE_ANON_KEY'] ?? AppConfig.supabaseAnonKey;
    
    await Supabase.initialize(
      url: supabaseUrl,
      anonKey: supabaseAnonKey,
    );

    // Initialize the enhanced notification service manager
    final notificationServiceManager = NotificationServiceManager.instance;
    await notificationServiceManager.initialize();
    
    // Get the core notification service for provider
    notificationService = notificationServiceManager.notificationService;


    ErrorLogger.logInfo(
      'Application initialized successfully',
      context: 'APP_STARTUP',
      additionalData: {
        'firebase_initialized': firebaseInitialized,
        'supabase_url': dotenv.env['SUPABASE_URL'] != null ? 'configured' : 'missing',
      },
    );
  } catch (error, stackTrace) {
    ErrorLogger.logError(
      error,
      stackTrace,
      context: 'APP_STARTUP_ERROR',
      severity: ErrorSeverity.error,
    );
    
    ErrorMonitoringService.instance.reportError(
      'startup_failure',
      context: 'APP_STARTUP',
      severity: ErrorSeverity.error,
    );
    
    // Re-throw to prevent app from starting in broken state
    rethrow;
  }

  runApp(
    MultiProvider(
      providers: [
        ChangeNotifierProvider<NotificationService>.value(
          value: notificationService,
        ),
        ChangeNotifierProvider(
          create: (_) => UserProfileController(UserProfileRepository()),
        ),
        ChangeNotifierProvider(
          create: (_) => GoalkeeperSearchController(GoalkeeperSearchRepository()),
        ),
        ChangeNotifierProvider(
          create: (_) => AnnouncementController(
            AnnouncementRepositoryImpl(Supabase.instance.client),
          ),
        ),
        ChangeNotifierProvider(
          create: (_) => FieldSelectionProvider(),
        ),
        ChangeNotifierProvider(
          create: (_) => NotificationPreferencesController(),
        ),
        ChangeNotifierProvider(
          create: (_) => NotificationBadgeController(NotificationRepository()),
        ),
        ChangeNotifierProvider(
          create: (_) => AuthStateProvider(),
        ),
      ],
      child: const MyApp(),
    ),
  );
}

class MyApp extends StatefulWidget {
  const MyApp({super.key});

  @override
  State<MyApp> createState() => _MyAppState();
}

class _MyAppState extends State<MyApp> {
  String _getInitialRoute() {
    // Determine initial route based on authentication state
    final isAuthenticated = Supabase.instance.client.auth.currentSession != null;
    
    if (!isAuthenticated) {
      // For guest users, initialize guest context immediately
      // This ensures guest tracking starts from app launch
      WidgetsBinding.instance.addPostFrameCallback((_) {
        if (mounted) {
          final authProvider = context.read<AuthStateProvider>();
          authProvider.initializeGuestContext();
        }
      });
    }
    
    // Both authenticated and guest users start at home
    // MainScreen will handle guest-specific behavior and content
    // This ensures consistent initialization for all users
    return '/home';
  }

  Widget _buildHomeRoute(BuildContext context) {
    final authProvider = context.read<AuthStateProvider>();
    
    // Initialize guest context for guest users
    if (authProvider.isGuest) {
      authProvider.initializeGuestContext();
    }
    
    return const MainScreen();
  }

  Widget _buildRouteForGuests(BuildContext context, String routeName, int tabIndex) {
    final authProvider = context.read<AuthStateProvider>();
    
    if (authProvider.isGuest) {
      // For guest users, redirect to MainScreen with appropriate tab
      // MainScreen will handle guest-specific content and registration prompts
      // Initialize guest context if not already done
      authProvider.initializeGuestContext();
      
      // Track guest route access
      authProvider.trackGuestContentView('route_$routeName');
      
      return MainScreen(initialTabIndex: tabIndex);
    }
    
    // For authenticated users, return the appropriate screen
    switch (routeName) {
      case '/profile':
        return const ProfileScreen();
      case '/notifications':
        return const NotificationsScreen();
      case '/announcements':
        return MainScreen(initialTabIndex: tabIndex);
      case '/map':
        return MainScreen(initialTabIndex: tabIndex);
      default:
        return const MainScreen();
    }
  }

  Widget _requiresAuthentication(BuildContext context, Widget screen) {
    final authProvider = context.read<AuthStateProvider>();
    
    if (authProvider.isGuest) {
      // For guest users trying to access auth-required screens, show redirect screen
      // This provides better UX than immediate redirect
      return _buildGuestRedirectScreen('/signup');
    }
    
    return screen;
  }



  @override
  void initState() {
    super.initState();
    _handleAuthStateChanges();
  }

  void _handleAuthStateChanges() {
    // Handle user authentication state changes
    WidgetsBinding.instance.addPostFrameCallback((_) {
      final userProfileController = context.read<UserProfileController>();
      final notificationService = context.read<NotificationService>();
      final announcementController = context.read<AnnouncementController>();
      final notificationServiceManager = NotificationServiceManager.instance;

      Supabase.instance.client.auth.onAuthStateChange.listen((data) async {
        final event = data.event;
        final user = data.session?.user;

        // The splash screen handles the initial navigation. This listener handles auth changes while the app is running.
        if (event == AuthChangeEvent.initialSession) {
          return;
        }

        if (event == AuthChangeEvent.signedIn && user != null) {
          // Initialize enhanced notification services for user
          notificationServiceManager.onUserSignIn(user.id).catchError((error) {
            debugPrint('Failed to initialize enhanced notification services: $error');
          });

          // Legacy notification service initialization
          notificationService.onUserSignIn().catchError((error) {
            debugPrint('Failed to handle user sign-in for notifications: $error');
          });

          // Initialize notification badge controller
          final badgeController = context.read<NotificationBadgeController>();
          badgeController.initialize(user.id).catchError((error) {
            debugPrint('Failed to initialize notification badge controller: $error');
          });
<<<<<<< HEAD
          
          // Fetch announcements when user signs in
          announcementController.fetchAnnouncements().catchError((error) {
            debugPrint('Failed to fetch announcements on sign-in: $error');
          });
          
          if (mounted) {
            // Check for intended destination after registration
            final authProvider = context.read<AuthStateProvider>();
            final intendedDestination = authProvider.getAndClearIntendedDestination();
            
            if (intendedDestination != null) {
              // Navigate to intended destination with arguments
              WidgetsBinding.instance.addPostFrameCallback((_) {
                if (mounted) {
                  Navigator.of(context).pushReplacementNamed(
                    intendedDestination['destination'],
                    arguments: intendedDestination['arguments'],
                  );
                }
              });
            } else {
              // Default navigation to home
              WidgetsBinding.instance.addPostFrameCallback((_) {
                if (mounted) {
                  Navigator.of(context).pushReplacementNamed('/home');
                }
              });
=======

          // Check user profile completion on sign-in
          await userProfileController.getUserProfile();
          final profile = userProfileController.userProfile;
          // Use the global navigator key to avoid context issues
          final navigator = NavigationService.navigator;
          if (navigator != null && navigator.mounted) {
            if (profile != null && !profile.profileCompleted) {
              navigator.pushReplacementNamed('/complete-profile');
            } else {
              navigator.pushReplacementNamed('/home');
>>>>>>> 7edad295
            }
          }
        } else if (event == AuthChangeEvent.signedOut) {
          // Cleanup enhanced notification services
          notificationServiceManager.onUserSignOut().catchError((error) {
            debugPrint('Failed to cleanup enhanced notification services: $error');
          });

          // Legacy notification service cleanup
          notificationService.disableToken().catchError((error) {
            debugPrint('Failed to disable notification token: $error');
          });

          // Clear announcement cache when user signs out
          announcementController.clearParticipationCache();
<<<<<<< HEAD
          
          // Initialize guest context for the auth provider
          final authProvider = context.read<AuthStateProvider>();
          authProvider.clearGuestContext();
          authProvider.initializeGuestContext();
          
          if (mounted) {
            // Clear any pending intended destinations on sign out
            authProvider.getAndClearIntendedDestination();
            
            // Instead of redirecting to signin, redirect to home as guest
            // This provides a better UX for users who sign out
            WidgetsBinding.instance.addPostFrameCallback((_) {
              if (mounted) {
                Navigator.of(context).pushReplacementNamed('/home');
              }
            });
=======

          // Use the global navigator key to avoid context issues
          final navigator = NavigationService.navigator;
          if (navigator != null && navigator.mounted) {
            navigator.pushReplacementNamed('/signin');
>>>>>>> 7edad295
          }
        }
      });
    });
  }

  @override
  Widget build(BuildContext context) {
    return MaterialApp(
      title: 'Goalkeeper-Finder',
      theme: AppTheme.darkTheme,
      navigatorKey: NavigationService.navigatorKey,
<<<<<<< HEAD
      initialRoute: _getInitialRoute(),
=======
      initialRoute: '/',
>>>>>>> 7edad295
      onGenerateRoute: _generateRoute,
      routes: {
        '/': (context) => const SplashScreen(),
        '/signin': (context) => const SignInScreen(),
        '/signup': (context) => const SignUpScreen(),
<<<<<<< HEAD
        '/home': (context) => _buildHomeRoute(context),
        '/profile': (context) => _buildRouteForGuests(context, '/profile', 3),
        '/notifications': (context) => _buildRouteForGuests(context, '/notifications', 2),
        '/notification-preferences': (context) => _requiresAuthentication(context, const NotificationPreferencesScreen()),
        '/map': (context) => _buildRouteForGuests(context, '/map', 1),
        '/announcements': (context) => _buildRouteForGuests(context, '/announcements', 0),
        '/create-announcement': (context) => _requiresAuthentication(context, const CreateAnnouncementScreen()),
=======
        '/home': (context) => const MainScreen(),
        '/complete-profile': (context) => const CompleteProfileScreen(),
        '/profile': (context) => const ProfileScreen(),
        '/notifications': (context) => const NotificationsScreen(),
        '/notification-preferences': (context) => const NotificationPreferencesScreen(),
        '/map': (context) => const MapScreen(),
        '/announcements': (context) => const AnnouncementsScreen(),
        '/create-announcement': (context) => const CreateAnnouncementScreen(),
>>>>>>> 7edad295
      },
    );
  }

  Route<dynamic>? _generateRoute(RouteSettings settings) {
    // Check if guest user is trying to access restricted routes
    final authProvider = context.read<AuthStateProvider>();
    
    switch (settings.name) {
      case '/announcement-detail':
        final announcement = settings.arguments;
        if (announcement != null) {
          // Both guest and authenticated users can view announcement details
          // Track guest content viewing
          if (authProvider.isGuest) {
            authProvider.trackGuestContentView('announcement_detail');
          }
          return _createSlideRoute(
            AnnouncementDetailScreen(announcement: announcement as dynamic),
          );
        }
        return null;
      case '/contract-details':
        final contractData = settings.arguments as Map<String, dynamic>?;
        if (contractData != null) {
          // Contract details require authentication
          if (authProvider.isGuest) {
            // Store intended destination for post-registration redirect
            authProvider.setIntendedDestination('/contract-details', contractData);
            return _createSlideRoute(_buildGuestRedirectScreen('/signup', 
              intendedDestination: '/contract-details',
              destinationArguments: contractData));
          }
          return _createSlideRoute(
            _buildContractDetailsScreen(contractData),
          );
        }
        return null;
      case '/notification-deep-link':
        final notificationData = settings.arguments as Map<String, dynamic>?;
        if (notificationData != null) {
          // Notification deep links require authentication
          if (authProvider.isGuest) {
            // Store intended destination for post-registration redirect
            authProvider.setIntendedDestination('/notification-deep-link', notificationData);
            return _createSlideRoute(_buildGuestRedirectScreen('/signup',
              intendedDestination: '/notification-deep-link',
              destinationArguments: notificationData));
          }
          return _handleNotificationDeepLink(notificationData);
        }
        return null;
      default:
        // Handle unknown routes for guest users
        if (authProvider.isGuest) {
          // Check if the route is guest-accessible
          if (authProvider.isRouteAccessibleToGuests(settings.name ?? '')) {
            // Track guest navigation to allowed routes
            authProvider.trackGuestContentView('route_${settings.name}');
            return null; // Let the default route handling take over
          } else {
            // Store intended destination and redirect to signup for restricted routes
            if (settings.name != null) {
              authProvider.setIntendedDestination(settings.name!, settings.arguments);
            }
            return _createSlideRoute(_buildGuestRedirectScreen('/signup',
              intendedDestination: settings.name,
              destinationArguments: settings.arguments));
          }
        }
        return null;
    }
  }

  Widget _buildGuestRedirectScreen(String targetRoute, {
    String? intendedDestination,
    dynamic destinationArguments,
  }) {
    return Scaffold(
      backgroundColor: AppTheme.primaryBackground,
      body: Container(
        decoration: const BoxDecoration(
          gradient: AppTheme.primaryGradient,
        ),
        child: SafeArea(
          child: Padding(
            padding: const EdgeInsets.all(24.0),
            child: Column(
              mainAxisAlignment: MainAxisAlignment.center,
              children: [
                const Icon(
                  Icons.account_circle,
                  size: 80,
                  color: AppTheme.accentColor,
                ),
                const SizedBox(height: 24),
                Text(
                  'Acesso Restrito',
                  style: AppTheme.headingLarge,
                  textAlign: TextAlign.center,
                ),
                const SizedBox(height: 16),
                Text(
                  _getContextualMessage(intendedDestination),
                  style: AppTheme.bodyLarge,
                  textAlign: TextAlign.center,
                ),
                const SizedBox(height: 32),
                SizedBox(
                  width: double.infinity,
                  child: ElevatedButton(
                    onPressed: () {
                      // Store intended destination for post-registration redirect
                      if (intendedDestination != null) {
                        final authProvider = context.read<AuthStateProvider>();
                        authProvider.setIntendedDestination(
                          intendedDestination, 
                          destinationArguments
                        );
                      }
                      
                      // Navigate to signup with proper route handling
                      if (targetRoute == '/signup') {
                        Navigator.of(context).pushReplacementNamed('/signup');
                      } else {
                        Navigator.of(context).pushReplacementNamed(targetRoute);
                      }
                    },
                    style: ElevatedButton.styleFrom(
                      backgroundColor: AppTheme.accentColor,
                      padding: const EdgeInsets.symmetric(horizontal: 32, vertical: 16),
                      shape: RoundedRectangleBorder(
                        borderRadius: BorderRadius.circular(12),
                      ),
                    ),
                    child: Text(
                      'Criar Conta',
                      style: AppTheme.buttonText,
                    ),
                  ),
                ),
                const SizedBox(height: 16),
                SizedBox(
                  width: double.infinity,
                  child: TextButton(
                    onPressed: () {
                      // Clear any stored intended destination
                      final authProvider = context.read<AuthStateProvider>();
                      authProvider.getAndClearIntendedDestination();
                      Navigator.of(context).pushReplacementNamed('/home');
                    },
                    style: TextButton.styleFrom(
                      padding: const EdgeInsets.symmetric(horizontal: 32, vertical: 16),
                    ),
                    child: Text(
                      'Voltar ao Início',
                      style: AppTheme.bodyMedium.copyWith(
                        color: AppTheme.accentColor,
                      ),
                    ),
                  ),
                ),
              ],
            ),
          ),
        ),
      ),
    );
  }

  String _getContextualMessage(String? intendedDestination) {
    switch (intendedDestination) {
      case '/contract-details':
        return 'Para visualizar detalhes de contratos e gerenciar suas reservas, você precisa criar uma conta.';
      case '/notification-deep-link':
        return 'Para acessar notificações e se manter atualizado, você precisa criar uma conta.';
      case '/create-announcement':
        return 'Para criar anúncios e organizar partidas, você precisa criar uma conta.';
      case '/notification-preferences':
        return 'Para gerenciar suas preferências de notificação, você precisa criar uma conta.';
      default:
        return 'Esta funcionalidade requer uma conta.\nCrie sua conta para continuar e aproveitar todos os recursos.';
    }
  }

  /// Build contract details screen (placeholder until dedicated screen is created)
  Widget _buildContractDetailsScreen(Map<String, dynamic> contractData) {
    return Scaffold(
      appBar: AppBar(
        title: const Text('Detalhes do Contrato'),
        backgroundColor: AppTheme.primaryBackground,
      ),
      backgroundColor: AppTheme.primaryBackground,
      body: Container(
        decoration: const BoxDecoration(
          gradient: AppTheme.primaryGradient,
        ),
        child: Center(
          child: Padding(
            padding: const EdgeInsets.all(24.0),
            child: Column(
              mainAxisAlignment: MainAxisAlignment.center,
              children: [
                const Icon(
                  Icons.handshake,
                  size: 80,
                  color: AppTheme.accentColor,
                ),
                const SizedBox(height: 24),
                Text(
                  'Detalhes do Contrato',
                  style: AppTheme.headingLarge,
                  textAlign: TextAlign.center,
                ),
                const SizedBox(height: 16),
                Text(
                  'Ecrã de detalhes do contrato será implementado em breve.',
                  style: AppTheme.bodyLarge,
                  textAlign: TextAlign.center,
                ),
                const SizedBox(height: 32),
                ElevatedButton(
                  onPressed: () => Navigator.of(context).pop(),
                  style: ElevatedButton.styleFrom(
                    backgroundColor: AppTheme.accentColor,
                    padding: const EdgeInsets.symmetric(horizontal: 32, vertical: 16),
                  ),
                  child: Text(
                    'Voltar',
                    style: AppTheme.buttonText,
                  ),
                ),
              ],
            ),
          ),
        ),
      ),
    );
  }

  /// Handle notification deep linking
  Route<dynamic>? _handleNotificationDeepLink(Map<String, dynamic> notificationData) {
    final type = notificationData['type'] as String?;
    
    switch (type) {
      case 'contract_request':
        return _createSlideRoute(_buildContractDetailsScreen(notificationData));
      case 'full_lobby':
        return _handleFullLobbyDeepLink(notificationData);
      default:
        // Navigate to notifications screen for unknown types
        return _createSlideRoute(const NotificationsScreen());
    }
  }

  /// Handle full lobby notification deep link
  Route<dynamic>? _handleFullLobbyDeepLink(Map<String, dynamic> notificationData) {
    final announcementIdStr = notificationData['announcement_id'] as String?;
    
    if (announcementIdStr != null) {
      final announcementId = int.tryParse(announcementIdStr);
      if (announcementId != null) {
        // Navigate to main screen with notifications tab selected and then to announcement
        return _createSlideRoute(
          _DeepLinkHandler(
            targetScreen: 'announcement_detail',
            data: {'announcement_id': announcementId},
          ),
        );
      }
    }
    
    // Fallback to notifications screen
    return _createSlideRoute(const NotificationsScreen());
  }

  PageRouteBuilder _createSlideRoute(Widget page) {
    return PageRouteBuilder(
      pageBuilder: (context, animation, secondaryAnimation) => page,
      transitionDuration: const Duration(milliseconds: 300),
      reverseTransitionDuration: const Duration(milliseconds: 250),
      transitionsBuilder: (context, animation, secondaryAnimation, child) {
        const begin = Offset(1.0, 0.0);
        const end = Offset.zero;
        const curve = Curves.easeInOutCubic;

        var tween = Tween(begin: begin, end: end).chain(
          CurveTween(curve: curve),
        );

        var offsetAnimation = animation.drive(tween);

        return SlideTransition(
          position: offsetAnimation,
          child: child,
        );
      },
    );
  }
}

/// Deep link handler widget that manages navigation to specific screens
class _DeepLinkHandler extends StatefulWidget {
  final String targetScreen;
  final Map<String, dynamic> data;

  const _DeepLinkHandler({
    required this.targetScreen,
    required this.data,
  });

  @override
  State<_DeepLinkHandler> createState() => _DeepLinkHandlerState();
}

class _DeepLinkHandlerState extends State<_DeepLinkHandler> {
  @override
  void initState() {
    super.initState();
    
    // Handle navigation after the widget is built
    WidgetsBinding.instance.addPostFrameCallback((_) {
      _handleDeepLinkNavigation();
    });
  }

  Future<void> _handleDeepLinkNavigation() async {
    try {
      switch (widget.targetScreen) {
        case 'announcement_detail':
          await _navigateToAnnouncementDetail();
          break;
        default:
          _navigateToNotifications();
      }
    } catch (e) {
      debugPrint('Error handling deep link navigation: $e');
      _navigateToNotifications();
    }
  }

  Future<void> _navigateToAnnouncementDetail() async {
    final announcementId = widget.data['announcement_id'] as int?;
    if (announcementId == null) {
      _navigateToNotifications();
      return;
    }

    try {
      // Get announcement repository from context
      final announcementController = context.read<AnnouncementController>();
      
      // Try to find the announcement in the current list first
      final existingAnnouncement = announcementController.announcements
          .where((a) => a.id == announcementId)
          .firstOrNull;

      if (existingAnnouncement != null) {
        // Navigate directly if announcement is already loaded
        Navigator.of(context).pushReplacementNamed(
          '/announcement-detail',
          arguments: existingAnnouncement,
        );
      } else {
        // Fetch the announcement and then navigate
        final repository = AnnouncementRepositoryImpl(Supabase.instance.client);
        final announcement = await repository.getAnnouncementById(announcementId);
        
        if (mounted) {
          Navigator.of(context).pushReplacementNamed(
            '/announcement-detail',
            arguments: announcement,
          );
        }
      }
    } catch (e) {
      debugPrint('Error fetching announcement for deep link: $e');
      _navigateToNotifications();
    }
  }

  void _navigateToNotifications() {
    if (mounted) {
      Navigator.of(context).pushReplacementNamed('/notifications');
    }
  }

  @override
  Widget build(BuildContext context) {
    // Show loading screen while handling navigation
    return Scaffold(
      backgroundColor: AppTheme.primaryBackground,
      body: Container(
        decoration: const BoxDecoration(
          gradient: AppTheme.primaryGradient,
        ),
        child: const Center(
          child: Column(
            mainAxisAlignment: MainAxisAlignment.center,
            children: [
              CircularProgressIndicator(
                valueColor: AlwaysStoppedAnimation<Color>(AppTheme.accentColor),
              ),
              SizedBox(height: 24),
              Text(
                'A carregar...',
                style: TextStyle(
                  color: AppTheme.primaryText,
                  fontSize: 16,
                ),
              ),
            ],
          ),
        ),
      ),
    );
  }
}<|MERGE_RESOLUTION|>--- conflicted
+++ resolved
@@ -5,11 +5,8 @@
 import 'package:goalkeeper/src/features/user_profile/data/repositories/user_profile_repository.dart';
 import 'package:goalkeeper/src/features/user_profile/presentation/controllers/user_profile_controller.dart';
 import 'package:goalkeeper/src/features/user_profile/presentation/screens/profile_screen.dart';
-<<<<<<< HEAD
 import 'package:goalkeeper/src/features/auth/presentation/providers/auth_state_provider.dart';
-=======
 import 'package:goalkeeper/src/features/user_profile/presentation/screens/complete_profile_screen.dart';
->>>>>>> 7edad295
 import 'package:goalkeeper/src/features/goalkeeper_search/data/repositories/goalkeeper_search_repository.dart';
 import 'package:goalkeeper/src/features/goalkeeper_search/presentation/controllers/goalkeeper_search_controller.dart';
 import 'package:goalkeeper/src/features/notifications/services/notification_service.dart';
@@ -254,48 +251,37 @@
           badgeController.initialize(user.id).catchError((error) {
             debugPrint('Failed to initialize notification badge controller: $error');
           });
-<<<<<<< HEAD
-          
+
           // Fetch announcements when user signs in
           announcementController.fetchAnnouncements().catchError((error) {
             debugPrint('Failed to fetch announcements on sign-in: $error');
           });
-          
-          if (mounted) {
-            // Check for intended destination after registration
-            final authProvider = context.read<AuthStateProvider>();
-            final intendedDestination = authProvider.getAndClearIntendedDestination();
-            
-            if (intendedDestination != null) {
-              // Navigate to intended destination with arguments
-              WidgetsBinding.instance.addPostFrameCallback((_) {
-                if (mounted) {
-                  Navigator.of(context).pushReplacementNamed(
-                    intendedDestination['destination'],
-                    arguments: intendedDestination['arguments'],
-                  );
-                }
-              });
-            } else {
-              // Default navigation to home
-              WidgetsBinding.instance.addPostFrameCallback((_) {
-                if (mounted) {
-                  Navigator.of(context).pushReplacementNamed('/home');
-                }
-              });
-=======
 
           // Check user profile completion on sign-in
           await userProfileController.getUserProfile();
           final profile = userProfileController.userProfile;
+          
           // Use the global navigator key to avoid context issues
           final navigator = NavigationService.navigator;
           if (navigator != null && navigator.mounted) {
-            if (profile != null && !profile.profileCompleted) {
-              navigator.pushReplacementNamed('/complete-profile');
-            } else {
-              navigator.pushReplacementNamed('/home');
->>>>>>> 7edad295
+            // Check for intended destination after registration (for guest users)
+            if (mounted) {
+              final authProvider = context.read<AuthStateProvider>();
+              final intendedDestination = authProvider.getAndClearIntendedDestination();
+              
+              if (intendedDestination != null) {
+                // Navigate to intended destination with arguments
+                navigator.pushReplacementNamed(
+                  intendedDestination['destination'],
+                  arguments: intendedDestination['arguments'],
+                );
+              } else if (profile != null && !profile.profileCompleted) {
+                // Check profile completion and navigate accordingly
+                navigator.pushReplacementNamed('/complete-profile');
+              } else {
+                // Default navigation to home
+                navigator.pushReplacementNamed('/home');
+              }
             }
           }
         } else if (event == AuthChangeEvent.signedOut) {
@@ -311,31 +297,23 @@
 
           // Clear announcement cache when user signs out
           announcementController.clearParticipationCache();
-<<<<<<< HEAD
-          
+
           // Initialize guest context for the auth provider
-          final authProvider = context.read<AuthStateProvider>();
-          authProvider.clearGuestContext();
-          authProvider.initializeGuestContext();
-          
           if (mounted) {
+            final authProvider = context.read<AuthStateProvider>();
+            authProvider.clearGuestContext();
+            authProvider.initializeGuestContext();
+            
             // Clear any pending intended destinations on sign out
             authProvider.getAndClearIntendedDestination();
-            
-            // Instead of redirecting to signin, redirect to home as guest
-            // This provides a better UX for users who sign out
-            WidgetsBinding.instance.addPostFrameCallback((_) {
-              if (mounted) {
-                Navigator.of(context).pushReplacementNamed('/home');
-              }
-            });
-=======
+          }
 
           // Use the global navigator key to avoid context issues
           final navigator = NavigationService.navigator;
           if (navigator != null && navigator.mounted) {
-            navigator.pushReplacementNamed('/signin');
->>>>>>> 7edad295
+            // Instead of redirecting to signin, redirect to home as guest
+            // This provides a better UX for users who sign out
+            navigator.pushReplacementNamed('/home');
           }
         }
       });
@@ -348,34 +326,20 @@
       title: 'Goalkeeper-Finder',
       theme: AppTheme.darkTheme,
       navigatorKey: NavigationService.navigatorKey,
-<<<<<<< HEAD
-      initialRoute: _getInitialRoute(),
-=======
       initialRoute: '/',
->>>>>>> 7edad295
       onGenerateRoute: _generateRoute,
       routes: {
         '/': (context) => const SplashScreen(),
         '/signin': (context) => const SignInScreen(),
         '/signup': (context) => const SignUpScreen(),
-<<<<<<< HEAD
         '/home': (context) => _buildHomeRoute(context),
+        '/complete-profile': (context) => const CompleteProfileScreen(),
         '/profile': (context) => _buildRouteForGuests(context, '/profile', 3),
         '/notifications': (context) => _buildRouteForGuests(context, '/notifications', 2),
         '/notification-preferences': (context) => _requiresAuthentication(context, const NotificationPreferencesScreen()),
         '/map': (context) => _buildRouteForGuests(context, '/map', 1),
         '/announcements': (context) => _buildRouteForGuests(context, '/announcements', 0),
         '/create-announcement': (context) => _requiresAuthentication(context, const CreateAnnouncementScreen()),
-=======
-        '/home': (context) => const MainScreen(),
-        '/complete-profile': (context) => const CompleteProfileScreen(),
-        '/profile': (context) => const ProfileScreen(),
-        '/notifications': (context) => const NotificationsScreen(),
-        '/notification-preferences': (context) => const NotificationPreferencesScreen(),
-        '/map': (context) => const MapScreen(),
-        '/announcements': (context) => const AnnouncementsScreen(),
-        '/create-announcement': (context) => const CreateAnnouncementScreen(),
->>>>>>> 7edad295
       },
     );
   }
